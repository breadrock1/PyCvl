name: Pull Request Checking

run-name: ${{ github.actor }} is building action
on:
  pull_request_target:
    types: [ assigned, opened, synchronize, reopened ]

jobs:

  build:
    name: Build
    runs-on: ubuntu-20.04
    permissions:
      contents: write

    steps:
      - name: Install prerequisites
        run: |
          sudo apt update
          sudo apt install -y build-essential curl \
            cmake clang libclang-dev llvm llvm-dev \
            qt5-default libopencv-dev \
            python3-dev python3-numpy python3-opencv
      
      - name: Checkout code
        uses: actions/checkout@v2

      - uses: webfactory/ssh-agent@v0.7.0
        with:
          ssh-private-key: ${{ secrets.SSH_PRIVATE_KEY }}

      - name: Build project
        run: cargo build --verbose --jobs $(nproc)

  flake8:
    name: Code style
<<<<<<< HEAD
    runs-on: ubuntu-latest
    needs: [ build ]
=======
    runs-on: ubuntu-20.04
>>>>>>> 5f41363d
    permissions:
      contents: write
    strategy:
      matrix:
        python-version: [ '3.9' ]

    steps:
      - name: Checkout code
        uses: actions/checkout@v2

      - name: Setup python ${{ matrix.python-version }}
        uses: actions/setup-python@v4.3.0
        with:
          python-version: ${{ matrix.python-version }}

      - name: Install flake8
        run: |
          python -m pip install --upgrade pip
          pip install flake8

      - name: Code style checker
        run: |
          flake8 ./python/pycvl --config .flake8 --show-source --statistics --output-file flake8.log

  pylint:
    name: Pylint
    runs-on: ubuntu-20.04
    needs: [ flake8 ]
    permissions:
      contents: write
    strategy:
      matrix:
        python-version: [ '3.9' ]

    steps:
      - uses: actions/checkout@v2

      - name: Setup Python ${{ matrix.python-version }}
        uses: actions/setup-python@v2
        with:
          python-version: ${{ matrix.python-version }}

      - name: Install dependencies
        run: |
          python -m pip install --upgrade pip
          python -m pip install -r requirements.txt
          python -m pip install pylint

      - name: Analysing the code with pylint
        run: |
          pylint --rcfile=.pylintrc --output=pylint.log --jobs 10 ./python/pycvl <|MERGE_RESOLUTION|>--- conflicted
+++ resolved
@@ -34,12 +34,7 @@
 
   flake8:
     name: Code style
-<<<<<<< HEAD
-    runs-on: ubuntu-latest
-    needs: [ build ]
-=======
     runs-on: ubuntu-20.04
->>>>>>> 5f41363d
     permissions:
       contents: write
     strategy:
